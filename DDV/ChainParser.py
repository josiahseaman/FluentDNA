--- conflicted
+++ resolved
@@ -8,15 +8,9 @@
 try:
     from blist import blist
 except ImportError:
-<<<<<<< HEAD
     print("Note: blist is not installed.  \n",
           "If you are visualizing whole genome alignments, you can get better performance by:\n"
-          " pip install blist and Visual C++ lib 14", file=sys.stderr)
-=======
-    print("WARNING: blist is not installed.  \n",
-          "If you are visualizing whole genome alignments, you can get better performance by:"
           " pip install blist and/or Visual C++ lib 14", file=sys.stderr)
->>>>>>> d32879dd
     blist = list  # issue warning if used
 
 
