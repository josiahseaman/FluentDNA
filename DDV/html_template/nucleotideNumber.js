--- conflicted
+++ resolved
@@ -344,24 +344,12 @@
 function read_contigs(sequence_received, fasta_index, contig_index) {
     //read_contigs equiv in javascript
     theSequenceSplit = sequence_received.split(/\r?\n(?=>)/);// begin line, caret  ">");
-<<<<<<< HEAD
-    //for (let contig_s of theSequenceSplit) {
     //Only read and store first contig
     var contig_s = theSequenceSplit[0];
-        var lines = contig_s.split(/\r?\n/);
-        var title = lines[0].slice(1)
-        var seq = lines.slice(1).join('');
-        contigs[fasta_index][contig_index] = seq;
-    //}
-=======
-    //for (var contig_index =0; contig_index < theSequenceSplit.length; contig_index++)
-    {//Each chunk file is only one contig, no need to loop
-        var lines = theSequenceSplit[0].split(/\r?\n/);
-        //var title = lines[0].slice(1)
-        var seq = lines.slice(1).join('');
-        contigs[fasta_index][contig_index] = seq;
-    }
->>>>>>> fca19180
+    var lines = contig_s.split(/\r?\n/);
+    var title = lines[0].slice(1)
+    var seq = lines.slice(1).join('');
+    contigs[fasta_index][contig_index] = seq;
     return contigs
 }
 function init_sequence_view() {
